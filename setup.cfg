--- conflicted
+++ resolved
@@ -21,28 +21,14 @@
 install_requires =
     configargparse>=1.5.3
     Cython>=0.29.30
-<<<<<<< HEAD
     numpy>=2.2.5
     setuptools>=50.3.1
     torch<=2.4.0,>2.0.0
     tqdm>=4.64.0
     scikit-allel>=1.3.5
+    scikit-learn>=1.1.0
     ninja
     colorama
-=======
-    dask>=2022.5.0,<2024.2
-    dask-ml>=2022.5.27
-    matplotlib>=3.3.4
-    numpy>=1.21.0,<2.0.0
-    pandas>=1.2.4
-    pandas_plink>=2.2.9
-    scikit-allel>=1.3.5
-    scikit-learn<=1.6.1
-    seaborn>=0.12.0
-    setuptools>=50.3.1
-    h5py>=3.1.0
-    torch>=2.0
->>>>>>> 2b15a856
 
 python_requires = >=3.10
 
