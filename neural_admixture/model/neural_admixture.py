--- conflicted
+++ resolved
@@ -4,22 +4,14 @@
 import torch
 
 from pathlib import Path
-<<<<<<< HEAD
 from typing import Optional, Tuple, List
 from tqdm.auto import tqdm
 
 from ..src.loaders import dataloader_admixture
-=======
-from typing import Callable, Optional, Tuple
-from tqdm.auto import tqdm
-
-from ..src.loaders import dataloader_train, dataloader_inference
->>>>>>> 2b15a856
 
 logging.basicConfig(stream=sys.stdout, level=logging.INFO, format="%(message)s")
 log = logging.getLogger(__name__)
 
-<<<<<<< HEAD
 class NeuralEncoder(torch.nn.Module):
     """
     Neural network encoder component. Creates a separate linear head
@@ -119,40 +111,6 @@
     """
     def __init__(self, hidden_size: int, num_features: int, V: torch.Tensor=None, P: torch.Tensor=None,
                 ks_list: List=[], is_train: bool=True) -> None:
-=======
-def compile_if_cuda(func: Callable) -> Callable:
-    """
-    Compiles the given function with CUDA optimizations if a GPU is available.
-
-    This decorator checks if CUDA (GPU support) is available. If so, it uses
-    `torch.compile` with specific options for optimizing the function for execution
-    on the GPU. If CUDA is not available, the function is returned as-is.
-
-    Args:
-        func (Callable): The function to potentially compile for CUDA.
-
-    Returns:
-        Callable: The compiled function if CUDA is available, otherwise the original function.
-    """
-    if torch.cuda.is_available():
-        return torch.compile(func, options={"triton.cudagraphs": True}, fullgraph=True)
-    return func
-
-class Q_P(torch.nn.Module):
-    """
-    Q_P model.
-    
-    Args:
-        hidden_size (int): The size of the hidden layer.
-        num_features (int): The number of features in the input data.
-        k (int): The number of output classes or components.
-        activation (torch.nn.Module): The activation function to use in the encoder.
-        P (Optional[torch.Tensor], optional): The P matrix to be optimized. Defaults to None.
-        
-    """
-    def __init__(self, hidden_size: int, num_features: int, k: int, activation: torch.nn.Module, P: torch.Tensor=None,
-                is_train: bool=True) -> None:
->>>>>>> 2b15a856
         """
         Initialize the Q_P module with the given parameters.
 
@@ -161,7 +119,6 @@
             num_features (int): The number of features in the input data.
             k (int): The number of output classes or components.
             activation (torch.nn.Module): The activation function to use in the encoder.
-<<<<<<< HEAD
             V (torch.Tensor): The projection matrix used to map inputs to PCA space.
             P (Optional[torch.Tensor], optional): The P matrix to be optimized. Defaults to None.
             is_train (bool): Indicates whether the model is in training mode (True) or inference mode (False). Defaults to True.
@@ -184,24 +141,6 @@
         self.multihead_encoder = NeuralEncoder(self.hidden_size, ks=self.ks_list)
         if P is not None:
             self.decoders = NeuralDecoder(self.num_features, P, ks=self.ks_list)
-=======
-            P (Optional[torch.Tensor], optional): The P matrix to be optimized. Defaults to None.
-        """
-        super(Q_P, self).__init__()
-        self.k = k
-        if P is not None:
-            self.P = torch.nn.Parameter(P)
-        
-        self.num_features = num_features
-        self.batch_norm = torch.nn.RMSNorm(self.num_features, eps=1e-8)
-        self.encoder_activation = activation
-        self.hidden_size = hidden_size
-        self.common_encoder = torch.nn.Sequential(
-            torch.nn.Linear(self.num_features, self.hidden_size, bias=True),
-            self.encoder_activation,
-            torch.nn.Linear(self.hidden_size, self.k, bias=True)
-        )
->>>>>>> 2b15a856
         self.softmax = torch.nn.Softmax(dim=1)
         
         if is_train:
@@ -210,11 +149,7 @@
             self.return_func = self._return_infer
                 
     def _return_training(self, probs: torch.Tensor) -> Tuple[torch.Tensor, torch.Tensor]:
-<<<<<<< HEAD
         return self.decoders(probs), probs
-=======
-        return torch.clamp_(torch.nn.functional.linear(probs, self.P), 0, 1), probs
->>>>>>> 2b15a856
     
     def _return_infer(self, probs: torch.Tensor) -> torch.Tensor:
         return probs
@@ -227,7 +162,6 @@
             X (torch.Tensor): A tensor of input data.
 
         Returns:
-<<<<<<< HEAD
             Union[Tuple[torch.Tensor, torch.Tensor], torch.Tensor]: 
                 - If training: A tuple containing the transformed tensor (clamped between 0 and 1) and the probability tensor.
                 - If inference: The probability tensor.
@@ -243,27 +177,12 @@
         return self.return_func(probs), X
 
     @torch.no_grad()
-=======
-            torch.Tensor: The result of the forward pass, which is either probabilities or a transformed tensor clamped between 0 and 1.
-        """
-        X = self.batch_norm(X)
-        hid_states = self.common_encoder(X)
-        probs = self.softmax(hid_states)
-        return self.return_func(probs)
-
-    @torch.no_grad()
-    @compile_if_cuda
->>>>>>> 2b15a856
     def restrict_P(self):
         """
         Restrict the values of P matrix within the range [0, 1].
         """
-<<<<<<< HEAD
         for dec in self.decoders.decoders:
             dec.weight.data.clamp_(0., 1.)
-=======
-        self.P.clamp_(0., 1.)
->>>>>>> 2b15a856
     
     def create_custom_adam(self, lr: float=1e-5) -> torch.optim.Adam:
         """
@@ -276,7 +195,6 @@
             optim.Adam: The Adam optimizer configured with the specified learning rates.
         """
         p = [
-<<<<<<< HEAD
         {'params': self.multihead_encoder.parameters(), 'lr': lr},
         {'params': self.common_encoder.parameters(), 'lr': lr},
         {'params': self.batch_norm.parameters(), 'lr': lr},
@@ -285,15 +203,6 @@
         ]
         return torch.optim.Adam(p, betas=[0.9, 0.95], fused=True)
     
-=======
-        {'params': self.P, 'lr': lr},
-        {'params': self.common_encoder.parameters(), 'lr': lr},
-        {'params': self.batch_norm.parameters(), 'lr': lr}
-            ]
-        return torch.optim.Adam(p, betas=[0.9, 0.95], fused=True)
-    
-    
->>>>>>> 2b15a856
     def save_config(self, name: str, save_dir: str) -> None:
         """
         Saves the model configuration to a JSON file in the specified directory.
@@ -309,11 +218,7 @@
         }
         
         _config = {
-<<<<<<< HEAD
             'ks': self.ks_list,
-=======
-            'k': self.k,
->>>>>>> 2b15a856
             'num_features': self.num_features,
             'hidden_size': self.hidden_size,
             'activation': _activations.get(type(self.encoder_activation), str(self.encoder_activation)),
@@ -327,7 +232,6 @@
 class NeuralAdmixture():
     """
     Neural Admixture class.
-<<<<<<< HEAD
 
     Args:
         k (int): Number of components for clustering.
@@ -401,82 +305,13 @@
             num_features (int): Dimensionality of the input features.
             k (int): Number of components or clusters.
             V (torch.Tensor): PCA projection matrix used to reduce input dimensionality.
-=======
-    
-    Args:
-            k (int): Number of components for clustering.
-            epochs (int): Number of epochs.
-            batch_size (int): Batch size.
-            learning_rate (float): Learning rate.
-            device (torch.device): Device for computation (e.g., 'cuda' or 'cpu').
-            seed (int): Random seed for reproducibility.
-            num_gpus (int): Number of GPUs available for training.
-            device_tensors (torch.device): Device for tensor data.
-    """
-    def __init__(self, k: int, epochs: int, batch_size: int, learning_rate: float, device: torch.device, seed: int, num_gpus: int,
-                device_tensors: torch.device, master: bool, num_cpus: int, supervised_loss_weight: Optional[float]=None):
-        """
-        Initializes the NeuralAdmixture class with training parameters and settings.
-
-        Args:
-            k (int): Number of components for clustering.
-            epochs (int): Number of epochs.
-            batch_size (int): Batch size.
-            learning_rate (float): Learning rate for all parameters.
-            device (torch.device): Device for computation (e.g., 'cuda' or 'cpu').
-            seed (int): Random seed for reproducibility.
-            num_gpus (int): Number of GPUs available for training.
-            device_tensors (torch.device): Device for tensor data.
-            master (bool): Wheter or not this process is the master for printing the output.
-        """
-        super(NeuralAdmixture, self).__init__()
-        
-        # Model configuration:
-        self.k = k
-        self.num_gpus = num_gpus
-        self.num_cpus = num_cpus
-        self.device = device
-        self.pin = True if 'cpu' in device_tensors.type else False
-        self.master = master
-        
-        # Random seed configuration
-        self.seed = seed
-        self.generator = torch.Generator().manual_seed(self.seed)
-                
-        # Training configuration:
-        self.epochs = epochs
-        self.batch_size = batch_size//self.num_gpus if self.num_gpus>0 else batch_size
-        self.loss_function = torch.nn.BCELoss(reduction='sum')
-        self.lr = learning_rate
-        
-        # Supervised version:
-        self.supervised_loss_weight = supervised_loss_weight
-        self.loss_function_supervised = torch.nn.CrossEntropyLoss(reduction='sum')
-        
-    def initialize_model(self, p_tensor: torch.Tensor, hidden_size: int, num_features: int, 
-                         k: int, activation: torch.nn.Module, num_total_elements: int) -> None:
-        """
-        Initializes the Q_P model and sets up distributed training if applicable.
-
-        Args:
-            p_tensor (torch.Tensor): P tensor to initialize the model.
-            hidden_size (int): Hidden layer size for the encoder.
-            num_features (int): Number of input features.
-            k (int): Number of clusters or components.
-            activation (torch.nn.Module): Activation function for the encoder layers.
-            num_total_elements (int): Total number of elements in the dataset.
->>>>>>> 2b15a856
 
         Returns:
             None
         """
-<<<<<<< HEAD
         self.base_model = Q_P(hidden_size, num_features, V, P, ks_list).to(self.device)
         if self.device.type == 'cuda':
             self.model = torch.compile(self.base_model)
-=======
-        self.base_model = Q_P(hidden_size, num_features, k, activation, p_tensor).to(self.device)
->>>>>>> 2b15a856
         if self.num_gpus > 1 and torch.distributed.is_initialized():
             self.model = torch.nn.parallel.DistributedDataParallel(self.base_model, device_ids=[self.device], 
                                                                 output_device=[self.device], find_unused_parameters=False)
@@ -486,7 +321,6 @@
             self.raw_model = self.base_model
                 
     def launch_training(self, P: torch.Tensor, data: torch.Tensor, hidden_size:int, num_features:int, 
-<<<<<<< HEAD
                         V: torch.Tensor, M: int, N: int, pops: Optional[torch.Tensor]=None) -> Tuple[torch.Tensor, torch.Tensor, torch.nn.Module]:
         """
         Launches the training process, which includes two distinct phases and a final inference step to compute Q.
@@ -516,32 +350,6 @@
         self.initialize_model(P, hidden_size, num_features, V, self.ks_list)
         if pops is None:
             pops = torch.zeros(data.size(0), device=self.device)
-=======
-                        k:int, activation: torch.nn.Module, input: torch.Tensor,
-                        y: Optional[torch.Tensor]=None) -> Tuple[torch.Tensor, torch.Tensor, torch.nn.Module]:
-        """
-        Launches the training process, which includes two distinct phases and the inference step to compute Q.
-
-        Args:
-            Q (torch.Tensor): Initial tensor for Q matrix.
-            P (torch.Tensor): Initial tensor for P matrix.
-            data (torch.Tensor): Input data matrix.
-            hidden_size (int): Size of the hidden layer in the model.
-            num_features (int): Number of features in the input data.
-            k (int): Number of latent components or clusters.
-            activation (torch.nn.Module): Activation function for the model.
-            input (torch.Tensor): Input tensor for phase 2 network.
-
-        Returns:
-            Tuple[torch.Tensor, torch.Tensor, torch.nn.Module]: Processed P, Q matrices and the raw model.
-        """ 
-        #SETUP:
-        torch.set_float32_matmul_precision('medium')
-        torch.set_flush_denormal(True)
-        self.initialize_model(P, hidden_size, num_features, k, activation, data.shape[0])
-        if y is None:
-            y = torch.zeros(data.size(0))
->>>>>>> 2b15a856
             run_epoch = self._run_epoch
         else:
             run_epoch = self._run_epoch_supervised
@@ -552,16 +360,11 @@
             log.info("    Starting training...")
             log.info("")
         self.optimizer = self.raw_model.create_custom_adam(self.lr)
-<<<<<<< HEAD
         dataloader = dataloader_admixture(data, self.batch_size, self.num_gpus, self.seed, self.generator, pops, shuffle=True)
-=======
-        dataloader = dataloader_train(data, input, self.batch_size, self.num_gpus, self.seed, self.generator, self.pin, y, self.num_cpus)
->>>>>>> 2b15a856
         for epoch in tqdm(range(self.epochs), desc="Epochs", file=sys.stderr):
             run_epoch(epoch, dataloader)
 
         #INFERENCE OF Q's:
-<<<<<<< HEAD
         self.raw_model.return_func = self.raw_model._return_infer
         batch_size_inference_Q = min(data.shape[0], 5000)
         self.model.eval()
@@ -577,20 +380,6 @@
                     probs, _ = self.model(x_step)
                 for i in range(len(self.ks_list)):
                     Qs[i]= torch.cat((Qs[i], probs[i]), dim=0)
-=======
-        batch_size_inference_Q = min(data.shape[0], 5000)
-        self.model.eval()
-        Q = torch.tensor([], device=self.device)
-        with torch.inference_mode():
-            dataloader = dataloader_inference(input, batch_size_inference_Q, self.seed, self.generator, num_gpus=1 if self.num_gpus >= 1 else 0, 
-                                              pin=self.pin, num_cpus=self.num_cpus)
-            for input_step in dataloader:
-                input_step = input_step.to(self.device)
-                _, out = self.model(input_step)
-                Q = torch.cat((Q, out), dim=0)
-        if self.num_gpus>1:
-            torch.distributed.broadcast(Q, src=0)
->>>>>>> 2b15a856
 
         if self.master:
             log.info("")
@@ -599,7 +388,6 @@
             
         #RETURN OUTPUT:
         self.display_divergences(self.k)
-<<<<<<< HEAD
         return self.process_results(Qs)
 
     def _run_epoch(self, epoch, dataloader: torch.utils.data.DataLoader):
@@ -618,30 +406,12 @@
                 loss = self._run_step(unpacked_step)
             else:
                 loss = self._run_step(x_step)
-=======
-        return self.process_results(data, Q)
-
-    def _run_epoch(self, epoch, dataloader: torch.utils.data.DataLoader):
-        """
-        Executes one epoch of training for Phase 2.
-        
-        Args:
-            dataloader (Dataloader): Dataloader of phase 2.
-        """
-        loss_acc = 0
-        for X, input_step, _ in dataloader:
-            X = X.to(self.device, non_blocking=self.pin)
-            input_step = input_step.to(self.device, non_blocking=self.pin)
-            
-            loss = self._run_step(X, input_step)
->>>>>>> 2b15a856
             loss.backward()
             self.optimizer.step()
             self.raw_model.restrict_P()
             
             loss_acc += loss.item()
         
-<<<<<<< HEAD
         if epoch%5==0:
             log.info(f"            Loss in epoch {epoch:3d} on device {self.device} is {loss_acc:,.0f}")
         
@@ -692,24 +462,11 @@
 
         Args:
             X (torch.Tensor): Batch of X data.
-=======
-        if epoch%25==0:
-            log.info(f"            Loss in epoch {epoch:3d} on device {self.device} is {loss_acc:,.0f}")
-        
-    def _run_step(self, X: torch.Tensor,  input_step: torch.Tensor) -> torch.Tensor:
-        """
-        Executes one training step for Phase 2.
-
-        Args:
-            X (torch.Tensor): Batch of X data.
-            input_step (torch.Tensor): Batch of input data.
->>>>>>> 2b15a856
 
         Returns:
             torch.Tensor: Computed loss for the batch.
         """
         self.optimizer.zero_grad(set_to_none=True)
-<<<<<<< HEAD
         out, x_step = self.model(x_step)
         loss = self.loss_function(out[0][0], x_step)
         loss += self.supervised_loss_weight*self.loss_function_supervised(out[1][0], pops_step)
@@ -780,114 +537,6 @@
             pop1 (torch.Tensor): Frequencies for population 1.
             pop2 (torch.Tensor): Frequencies for population 2.
 
-=======
-        recs, _ = self.model(input_step)
-        loss = self.loss_function(recs, X)
-        return loss
-    
-    def _run_epoch_supervised(self, epoch, dataloader: torch.utils.data.DataLoader):
-        """
-        Executes one epoch of training for Phase 2 (supervised version).
-        
-        Args:
-            dataloader (Dataloader): Dataloader of phase 2.
-        """
-        loss_acc = 0
-        for X, input_step, y in dataloader:
-            X = X.to(self.device, non_blocking=self.pin)
-            input_step = input_step.to(self.device, non_blocking=self.pin)
-            
-            loss = self._run_step_supervised(X, input_step, y)
-            loss.backward()
-            self.optimizer.step()
-            self.raw_model.restrict_P()
-            
-            loss_acc += loss.item()
-        
-        if epoch%25==0:
-            log.info(f"            Loss in epoch {epoch:3d} on device {self.device} is {int(loss_acc):,.0f}")
-            
-    def _run_step_supervised(self, X: torch.Tensor,  input_step: torch.Tensor, y: torch.Tensor) -> torch.Tensor:
-        """
-        Executes one training step for Phase 2.
-
-        Args:
-            X (torch.Tensor): Batch of X data.
-            input_step (torch.Tensor): Batch of input data.
-
-        Returns:
-            torch.Tensor: Computed loss for the batch.
-        """
-        self.optimizer.zero_grad(set_to_none=True)
-        recs, probs = self.model(input_step)
-        loss = self.loss_function(recs, X)
-        mask = y > -1
-        loss += self.supervised_loss_weight*self.loss_function_supervised(probs[mask], y[mask])
-        return loss
-    
-    def display_divergences(self, k) -> None:
-        """
-        Displays pairwise Fst divergences between estimated populations.
-
-        Args:
-            k (int): Number of populations (K) used in the model.
-
-        Details:
-            - The function calculates and prints Hudson's Fst for each pair
-            of estimated populations, providing a measure of genetic divergence.
-        """
-        if self.master:
-            dec = self.raw_model.P.data.detach().to('cpu')
-            header = '\t'.join([f'Pop{p}' for p in range(k - 1)])
-            
-            log.info("    Results:")
-            log.info(f'\n            Fst divergences between estimated populations: (K = {k})')
-            log.info("")
-            log.info(f'                \t{header}')
-            log.info('            Pop0')
-            
-            for j in range(1, k):
-                output = f'            Pop{j}'
-                pop2 = dec[:, j]
-                
-                for l in range(j):
-                    pop1 = dec[:, l]
-                    fst = self._hudsons_fst(pop1, pop2)
-                    output += f"\t{fst:0.3f}"
-
-                log.info(output)
-            
-            log.info("\n")
-
-    
-    def process_results(self, data: torch.Tensor, Q: torch.Tensor) -> Tuple[torch.Tensor, torch.Tensor, torch.nn.Module]:
-        """
-        Processes and logs final results after training.
-
-        Args:
-            data (torch.Tensor): Original data tensor.
-            Q (torch.Tensor): Learned Q matrix (assignments to populations).
-
-        Returns:
-            Tuple: Processed population matrix (P), Q matrix, and the raw model.
-
-        Details:
-            - Computes and logs the log-likelihood of the model given the data.
-        """
-        self._loglikelihood(Q.cpu(), self.raw_model.P.data.detach().cpu().T, data.cpu(), self.master)
-        
-        return self.raw_model.P.data.detach().cpu().numpy(), Q.cpu().numpy(), self.raw_model
-    
-    @staticmethod
-    def _hudsons_fst(pop1: torch.Tensor, pop2: torch.Tensor) -> float:
-        """
-        Computes Hudson's Fst between two populations.
-
-        Args:
-            pop1 (torch.Tensor): Frequencies for population 1.
-            pop2 (torch.Tensor): Frequencies for population 2.
-
->>>>>>> 2b15a856
         Returns:
             float: Hudson's Fst value.
 
@@ -900,39 +549,4 @@
             return (num / den).item()
         except Exception as e:
             log.info(f"            Error computing Hudson's Fst: {e}")
-<<<<<<< HEAD
-            return float('nan')
-=======
-            return float('nan')
-        
-    @staticmethod
-    def _loglikelihood(Q: torch.Tensor, P: torch.Tensor, data: torch.Tensor,
-                      master: bool, eps: float = 1e-7, reduction: str = "sum") -> None:
-        """Compute deviance for a single K using PyTorch tensors
-
-        Args:
-            Q (torch.Tensor): Matrix Q.
-            P (torch.Tensor): Matrix P.
-            data (torch.Tensor): original data.
-            mask (torch.Tensor): mask tensor.
-            eps (float, optional): epsilon term to avoid numerical errors. Defaults to 1e-7.
-            reduction (str, optional): reduction method. Should be either 'mean' or 'sum'. Defaults to 'sum'.
-        """
-        if master:
-            assert reduction in ("mean", "sum"), "reduction argument should be either 'mean' or 'sum'"
-            
-            rec = torch.clamp(torch.matmul(Q, P), eps, 1 - eps)
-            rec_2 = torch.clamp(torch.matmul(Q, (1 - P)), eps, 1 - eps)
-            data = torch.clamp(data * 2, eps, 2 - eps)
-
-            loglikelihood = data * torch.log(rec) + (2 - data) * torch.log(rec_2)
-            
-            if reduction == "sum":
-                result = torch.sum(loglikelihood)
-            elif reduction == "mean":
-                result = torch.mean(loglikelihood)
-            
-            log.info(f"            Log likelihood: {result.item():,.0f}")
-            log.info("\n")
-            return
->>>>>>> 2b15a856
+            return float('nan')