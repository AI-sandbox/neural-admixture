import logging
import numpy as np
import sys

from .utils_c import utils
from math import ceil
from pathlib import Path
<<<<<<< HEAD
=======
from typing import Tuple
>>>>>>> 2b15a856

logging.basicConfig(stream=sys.stdout, level=logging.INFO, format="%(message)s")
log = logging.getLogger(__name__)

class SNPReader:
    """Wrapper to read genotype data from several formats
    """
<<<<<<< HEAD

    def _read_bed(self, file: str) -> np.ndarray:
=======
    def _read_vcf(self, file: str, master: bool) -> np.ndarray:
        """Reader wrapper for VCF files

        Args:
            file (str): path to file.
            master (bool): Wheter or not this process is the master for printing the output.

        Returns:
            np.ndarray: averaged genotype array of shape (n_samples, n_snps)
        """
        if master:
            log.info("    Input format is VCF.")
        import allel
        f_tr = allel.read_vcf(file)
        calldata = f_tr["calldata/GT"]
        return np.sum(calldata, axis=2).T/2
    
    def _read_hdf5(self, file: str, master: bool) -> np.ndarray:
        """Reader wrapper for HDF5 files. HDF5 should directly contain the averaged genotype array

        Args:
            file (str): path to file.
            master (bool): Wheter or not this process is the master for printing the output.

        Returns:
            np.ndarray: averaged genotype array of shape (n_samples, n_snps)
        """
        if master:
            log.info("    Input format is HDF5.")
        import h5py
        f_tr = h5py.File(file, 'r')
        return f_tr['snps']
    
    def _read_bed(self, file: str, master: bool) -> da.core.Array:
>>>>>>> 2b15a856
        """Reader wrapper for BED files

        Args:
            file (str): path to file.
            master (bool): Wheter or not this process is the master for printing the output.

        Returns:
            np.ndarray: averaged genotype Dask array of shape (n_samples, n_snps)
        """
<<<<<<< HEAD
        log.info("    Input format is BED.")

        file_path = Path(file)
        fam_file = file_path.with_suffix(".fam")
        bed_file = file_path.with_suffix(".bed")
        
        with open(fam_file, "r") as fam:
            N = sum(1 for _ in fam)
        N_bytes = ceil(N / 4)
        
        with open(bed_file, "rb") as bed:
            B = np.fromfile(bed, dtype=np.uint8, offset=3)
        
        assert (B.shape[0] % N_bytes) == 0, "bim file doesn't match!"
        M = B.shape[0] // N_bytes
        B.shape = (M, N_bytes)
        
        G = np.zeros((N, M), dtype=np.uint8)
        utils.read_bed(B, G)
        del B
        return G
    
    def _read_pgen(self, file: str, master: bool) -> np.ndarray:
        """Reader wrapper for PGEN files"""
        log.info("    Input format is PGEN.")
        try:
            import pgenlib as pg
        except ImportError:
=======
        if master:
            log.info("    Input format is BED.")
        from pandas_plink import read_plink
        _, _, G = read_plink(str(Path(file).with_suffix("")))
        return (G.T/2)
    
    def _read_pgen(self, file: str, master: bool) -> np.ndarray:
        """Reader wrapper for PGEN files

        Args:
            file (str): path to file
            master (bool): Wheter or not this process is the master for printing the output.

        Returns:
            np.ndarray: averaged genotype array of shape (n_samples, n_snps)
        """
        if master:
            log.info("    Input format is PGEN.")
        try:
            import pgenlib as pg
        except ImportError as ie:
>>>>>>> 2b15a856
            if master:
                log.error("    Cannot read PGEN file as pgenlib is not installed.")
            sys.exit(1)

        pgen_reader = pg.PgenReader(str.encode(file))
        num_vars = pgen_reader.get_variant_ct()
        num_samples = pgen_reader.get_raw_sample_ct()

        calldata = np.empty((num_vars, 2 * num_samples), dtype=np.uint8)
        pgen_reader.read_alleles_range(0, num_vars, calldata)

        return np.ascontiguousarray((calldata[:, ::2] + calldata[:, 1::2]).T).astype(np.uint8)
    
<<<<<<< HEAD
    def _read_vcf(self, file: str) -> np.ndarray:
        """Reader wrapper for VCF files

        Args:
            file (str): path to file.
=======
    def _read_npy(self, file: str, master: bool) -> np.ndarray:
        """Reader wrapper for NPY files

        Args:
            file (str): path to file
>>>>>>> 2b15a856
            master (bool): Wheter or not this process is the master for printing the output.

        Returns:
            np.ndarray: averaged genotype array of shape (n_samples, n_snps)
        """
<<<<<<< HEAD
        log.info("    Input format is VCF.")
        import allel
        f_tr = allel.read_vcf(file)
        calldata = f_tr["calldata/GT"].astype(np.uint8)
        return np.ascontiguousarray(np.sum(calldata, axis=2, dtype=np.uint8).T)
        
    def read_data(self, file: str) -> np.ndarray:
=======
        if master:
            log.info("    Input format is NPY.")
        calldata = np.load(file)
        assert calldata.ndim in [2, 3]
        if calldata.ndim == 2:
            return calldata/2
        return np.nan_to_num(calldata, nan=0.).sum(axis=2)/2
    
    def read_data(self, file: str, imputation: str, master: bool) -> da.core.Array:
>>>>>>> 2b15a856
        """Wrapper of readers

        Args:
            file (str): path to file
<<<<<<< HEAD

=======
            imputation (str): imputation method. Should be either 'zero' or 'mean'
            master (bool): Wheter or not this process is the master for printing the output.
            
>>>>>>> 2b15a856
        Returns:
            np.ndarray: averaged genotype numpy array of shape (n_samples, n_snps)
        """
        file_extensions = Path(file).suffixes
<<<<<<< HEAD
    
        if '.bed' in file_extensions:
            G = self._read_bed(file)
        elif '.pgen' in file_extensions:
            G = self._read_pgen(file)
        elif '.vcf' in file_extensions:
            G = self._read_vcf(file)
        else:
            log.error("    Invalid format. Unrecognized file format. Make sure file ends with .bed, .pgen or .vcf .")
            sys.exit(1)
        return G if G.mean() < 1 else 2 - G
=======
        if '.vcf' in file_extensions:
            G = self._read_vcf(file, master)
        elif '.h5' in file_extensions or '.hdf5' in file_extensions:
            G = self._read_hdf5(file, master)
        elif '.bed' in file_extensions:
            G = self._read_bed(file, master)
        elif '.pgen' in file_extensions:
            G = self._read_pgen(file, master)
        elif '.npy' in file_extensions:
            G = self._read_npy(file, master)
        else:
            if master:
                log.error("    Invalid format. Unrecognized file format. Make sure file ends with .vcf | .vcf.gz | .bed | .pgen | .h5 | .hdf5 | .npy")
            sys.exit(1)
        if isinstance(G, np.ndarray):
            G = da.from_array(G)
        G = self._impute(G, master, imputation)
        if master:
            if not (int(G.min().compute()) == 0 and int(G.max().compute()) == 1):
                raise AssertionError("    Only biallelic SNPs are supported. Please make sure multiallelic sites have been removed.")
        return G if G.mean().compute() < 0.5 else 1-G

    @staticmethod
    def _impute(G: da.core.Array, master: bool, method: str = "mean") -> Tuple[da.core.Array, da.core.Array]:
        """Impute missing values and return imputed array and positions.

        Args:
            G (da.core.Array): Genotype array.
            method (str, optional): Imputation method ('zero', 'mean'). Defaults to 'mean'.
            master (bool): Wheter or not this process is the master for printing the output.

        Returns:
            da.core.Array: Imputed genotype array.
            da.core.Array: Dask array of imputed positions (1 for imputed, 0 otherwise).
        """
        G = da.where(G == -1, np.nan, G)
        mask = da.isnan(G)
        valid_columns_mask = ~da.all(mask, axis=0).compute()
        G = G[:, valid_columns_mask]
        mask = mask[:, valid_columns_mask]
        if mask.any().compute():
            if master:
                log.warning(f"    Data contains missing values. Will perform {method}-imputation.")
            if method == "zero":
                G_imputed = da.where(mask, 0., G)
            elif method == "mean":
                G_imputed = da.where(mask, da.nanmean(G, axis=0), G)
            else:
                if master:
                    raise ValueError("    Invalid imputation method. Only 'zero' and 'mean' are supported.")
        else:
            G_imputed = G
    
        return G_imputed 
>>>>>>> 2b15a856
<|MERGE_RESOLUTION|>--- conflicted
+++ resolved
@@ -5,10 +5,6 @@
 from .utils_c import utils
 from math import ceil
 from pathlib import Path
-<<<<<<< HEAD
-=======
-from typing import Tuple
->>>>>>> 2b15a856
 
 logging.basicConfig(stream=sys.stdout, level=logging.INFO, format="%(message)s")
 log = logging.getLogger(__name__)
@@ -16,45 +12,8 @@
 class SNPReader:
     """Wrapper to read genotype data from several formats
     """
-<<<<<<< HEAD
 
     def _read_bed(self, file: str) -> np.ndarray:
-=======
-    def _read_vcf(self, file: str, master: bool) -> np.ndarray:
-        """Reader wrapper for VCF files
-
-        Args:
-            file (str): path to file.
-            master (bool): Wheter or not this process is the master for printing the output.
-
-        Returns:
-            np.ndarray: averaged genotype array of shape (n_samples, n_snps)
-        """
-        if master:
-            log.info("    Input format is VCF.")
-        import allel
-        f_tr = allel.read_vcf(file)
-        calldata = f_tr["calldata/GT"]
-        return np.sum(calldata, axis=2).T/2
-    
-    def _read_hdf5(self, file: str, master: bool) -> np.ndarray:
-        """Reader wrapper for HDF5 files. HDF5 should directly contain the averaged genotype array
-
-        Args:
-            file (str): path to file.
-            master (bool): Wheter or not this process is the master for printing the output.
-
-        Returns:
-            np.ndarray: averaged genotype array of shape (n_samples, n_snps)
-        """
-        if master:
-            log.info("    Input format is HDF5.")
-        import h5py
-        f_tr = h5py.File(file, 'r')
-        return f_tr['snps']
-    
-    def _read_bed(self, file: str, master: bool) -> da.core.Array:
->>>>>>> 2b15a856
         """Reader wrapper for BED files
 
         Args:
@@ -64,7 +23,6 @@
         Returns:
             np.ndarray: averaged genotype Dask array of shape (n_samples, n_snps)
         """
-<<<<<<< HEAD
         log.info("    Input format is BED.")
 
         file_path = Path(file)
@@ -93,29 +51,6 @@
         try:
             import pgenlib as pg
         except ImportError:
-=======
-        if master:
-            log.info("    Input format is BED.")
-        from pandas_plink import read_plink
-        _, _, G = read_plink(str(Path(file).with_suffix("")))
-        return (G.T/2)
-    
-    def _read_pgen(self, file: str, master: bool) -> np.ndarray:
-        """Reader wrapper for PGEN files
-
-        Args:
-            file (str): path to file
-            master (bool): Wheter or not this process is the master for printing the output.
-
-        Returns:
-            np.ndarray: averaged genotype array of shape (n_samples, n_snps)
-        """
-        if master:
-            log.info("    Input format is PGEN.")
-        try:
-            import pgenlib as pg
-        except ImportError as ie:
->>>>>>> 2b15a856
             if master:
                 log.error("    Cannot read PGEN file as pgenlib is not installed.")
             sys.exit(1)
@@ -129,25 +64,16 @@
 
         return np.ascontiguousarray((calldata[:, ::2] + calldata[:, 1::2]).T).astype(np.uint8)
     
-<<<<<<< HEAD
     def _read_vcf(self, file: str) -> np.ndarray:
         """Reader wrapper for VCF files
 
         Args:
             file (str): path to file.
-=======
-    def _read_npy(self, file: str, master: bool) -> np.ndarray:
-        """Reader wrapper for NPY files
-
-        Args:
-            file (str): path to file
->>>>>>> 2b15a856
             master (bool): Wheter or not this process is the master for printing the output.
 
         Returns:
             np.ndarray: averaged genotype array of shape (n_samples, n_snps)
         """
-<<<<<<< HEAD
         log.info("    Input format is VCF.")
         import allel
         f_tr = allel.read_vcf(file)
@@ -155,33 +81,14 @@
         return np.ascontiguousarray(np.sum(calldata, axis=2, dtype=np.uint8).T)
         
     def read_data(self, file: str) -> np.ndarray:
-=======
-        if master:
-            log.info("    Input format is NPY.")
-        calldata = np.load(file)
-        assert calldata.ndim in [2, 3]
-        if calldata.ndim == 2:
-            return calldata/2
-        return np.nan_to_num(calldata, nan=0.).sum(axis=2)/2
-    
-    def read_data(self, file: str, imputation: str, master: bool) -> da.core.Array:
->>>>>>> 2b15a856
         """Wrapper of readers
 
         Args:
             file (str): path to file
-<<<<<<< HEAD
-
-=======
-            imputation (str): imputation method. Should be either 'zero' or 'mean'
-            master (bool): Wheter or not this process is the master for printing the output.
-            
->>>>>>> 2b15a856
         Returns:
             np.ndarray: averaged genotype numpy array of shape (n_samples, n_snps)
         """
         file_extensions = Path(file).suffixes
-<<<<<<< HEAD
     
         if '.bed' in file_extensions:
             G = self._read_bed(file)
@@ -192,60 +99,4 @@
         else:
             log.error("    Invalid format. Unrecognized file format. Make sure file ends with .bed, .pgen or .vcf .")
             sys.exit(1)
-        return G if G.mean() < 1 else 2 - G
-=======
-        if '.vcf' in file_extensions:
-            G = self._read_vcf(file, master)
-        elif '.h5' in file_extensions or '.hdf5' in file_extensions:
-            G = self._read_hdf5(file, master)
-        elif '.bed' in file_extensions:
-            G = self._read_bed(file, master)
-        elif '.pgen' in file_extensions:
-            G = self._read_pgen(file, master)
-        elif '.npy' in file_extensions:
-            G = self._read_npy(file, master)
-        else:
-            if master:
-                log.error("    Invalid format. Unrecognized file format. Make sure file ends with .vcf | .vcf.gz | .bed | .pgen | .h5 | .hdf5 | .npy")
-            sys.exit(1)
-        if isinstance(G, np.ndarray):
-            G = da.from_array(G)
-        G = self._impute(G, master, imputation)
-        if master:
-            if not (int(G.min().compute()) == 0 and int(G.max().compute()) == 1):
-                raise AssertionError("    Only biallelic SNPs are supported. Please make sure multiallelic sites have been removed.")
-        return G if G.mean().compute() < 0.5 else 1-G
-
-    @staticmethod
-    def _impute(G: da.core.Array, master: bool, method: str = "mean") -> Tuple[da.core.Array, da.core.Array]:
-        """Impute missing values and return imputed array and positions.
-
-        Args:
-            G (da.core.Array): Genotype array.
-            method (str, optional): Imputation method ('zero', 'mean'). Defaults to 'mean'.
-            master (bool): Wheter or not this process is the master for printing the output.
-
-        Returns:
-            da.core.Array: Imputed genotype array.
-            da.core.Array: Dask array of imputed positions (1 for imputed, 0 otherwise).
-        """
-        G = da.where(G == -1, np.nan, G)
-        mask = da.isnan(G)
-        valid_columns_mask = ~da.all(mask, axis=0).compute()
-        G = G[:, valid_columns_mask]
-        mask = mask[:, valid_columns_mask]
-        if mask.any().compute():
-            if master:
-                log.warning(f"    Data contains missing values. Will perform {method}-imputation.")
-            if method == "zero":
-                G_imputed = da.where(mask, 0., G)
-            elif method == "mean":
-                G_imputed = da.where(mask, da.nanmean(G, axis=0), G)
-            else:
-                if master:
-                    raise ValueError("    Invalid imputation method. Only 'zero' and 'mean' are supported.")
-        else:
-            G_imputed = G
-    
-        return G_imputed 
->>>>>>> 2b15a856
+        return G if G.mean() < 1 else 2 - G