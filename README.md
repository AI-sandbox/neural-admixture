--- conflicted
+++ resolved
@@ -3,12 +3,6 @@
 ![multi_head_arch](https://user-images.githubusercontent.com/31998088/123008111-99a46e00-d3ba-11eb-8ced-d394ef903487.png)
 
 
-<<<<<<< HEAD
-## Requirements
-
-We recommend creating a fresh Python 3.9 environment using `virtualenv` (or `conda`), and then install the requirements there. As an example, for `virtualenv`, one should launch the following commands:
-
-=======
 ## Command Line Interface
 
 A command line interface with a similar input/output as the original ADMIXTURE will be released shortly, stay tuned!
@@ -17,75 +11,10 @@
 
 We recommend creating a fresh Python 3.9 environment using `virtualenv` (or `conda`), and then install the requirements there. As an example, for `virtualenv`, one should launch the following commands:
 
->>>>>>> ac2272f3
 ```console
 > virtualenv --python=python3.9 ~/venv/nadmenv
 > source ~/venv/nadmenv/bin/activate
 (nadmenv) > pip3 install -r requirements.txt 
-<<<<<<< HEAD
-```
-
-## Training from scratch
-
-The HDF5 files containing the train and validation datasets must be placed in the data path passed as an argument, and they must be named `train.h5` and `validation.h5` respectively.
-To train a model from scratch, simply invoke the following commands inside the `src` directory. For more info about all the arguments, please run `python3 train.py --help`. If training a single-head version of the network suffices, please set `min_k` and `max_k` to the same value (K).
-
-For unsupervised Neural ADMIXTURE:
-
-```console
-> python3 train.py --min_k MIN_K --max_k MAX_K --epochs NUM_EPOCHS --decoder_init pckmeans --name RUN_NAME --data_path DATA_PATH --save_dir SAVE_PATH --init_path INIT_PATH
-```
-
-For supervised Neural ADMIXTURE:
-
-```console
-> python3 train.py --min_k MIN_K --max_k MAX_K --supervised --epochs NUM_EPOCHS --decoder_init supervised --name RUN_NAME --data_path DATA_PATH --save_dir SAVE_PATH --init_path INIT_PATH  # only single-head support at the moment
-```
-
-For pre-trained Neural ADMIXTURE:
-
-```console
-> python3 train.py --min_k MIN_K --max_k MAX_K --freeze_decoder --epochs NUM_EPOCHS --decoder_init admixture --name RUN_NAME --data_path DATA_PATH --save_dir SAVE_PATH --init_path INIT_PATH  # only single-head support at the moment
-```
-
-## Experiments replication
-
-We provide a simple step-by-step guide to train an unsupervised, pretrained and supervised version of Neural ADMIXTURE for the dataset CHM-22, with the same settings as in the paper. Other datasets have been avoided to avoid data size issues for hosting.
-
-If a GPU is to be used for training (which we recommend), it needs to have at least 12GB of memory.
-
-The data can be downloaded from [this link](https://www.dropbox.com/s/6z5ln682qz6jels6/chm-22.tar.gz?dl=0). It is a compressed file containing the data of CHM-22, as well as results from classical ADMIXTURE experiments. Extract its content in the root directory. Check that the folder `data/CHM-22` contains these 10 files:
-
-```sh
-- CHM-22_classic_train.P  # ADMIXTURE output
-- CHM-22_classic_train.Q  # ADMIXTURE output
-- CHM-22_classic_valid.P  # ADMIXTURE output
-- CHM-22_classic_valid.Q  # ADMIXTURE output
-- CHM-22-SUPERVISED_classic_train.P  # ADMIXTURE output
-- CHM-22-SUPERVISED_classic_train.Q  # ADMIXTURE output
-- CHM-22-SUPERVISED_classic_valid.P  # ADMIXTURE output
-- CHM-22-SUPERVISED_classic_valid.Q  # ADMIXTURE output
-- train.h5  # Training data
-- validation.h5  # Validation data
-```
-
-To launch training, simply run:
-
-```console
-> cd src && python3 launch_trainings.py
-```
-
-Note that this will overwrite previously trained models, included the downloaded ones.
-
-Three models will be trained in total, one per experiment. Moreover, the weights of the networks will be stored in `outputs/weights`, while visualizations of the Q estimates will be saved to `outputs/figures`.
-
-To compute and export metrics from trained models, launch the following command:
-
-```console
-> cd src && python3 evaluate.py
-```
-
-=======
 ```
 
 ## Training from scratch
@@ -148,7 +77,6 @@
 > cd src && python3 evaluate.py
 ```
 
->>>>>>> ac2272f3
 Several metrics reported will be computed and written to the standard output for every experiment.
 
 ### Pre-trained models
@@ -168,9 +96,6 @@
 
 ## License
 
-<<<<<<< HEAD
-**NOTICE**: This software is available for use free of charge for academic research use only. Academic users may fork this repository and modify and improve to suit their research needs, but also inherit these terms and must include a licensing notice to that effect. Commercial users, for profit companies or consultants, and non-profit institutions not qualifying as "academic research" should contact the authors for a separate license. This applies to this repository directly and any other repository that includes source, executables, or git commands that pull/clone this repository as part of its function. Such repositories, whether ours or others, must include this notice.
-=======
 **NOTICE**: This software is available for use free of charge for academic research use only. Academic users may fork this repository and modify and improve to suit their research needs, but also inherit these terms and must include a licensing notice to that effect. Commercial users, for profit companies or consultants, and non-profit institutions not qualifying as "academic research" should contact the authors for a separate license. This applies to this repository directly and any other repository that includes source, executables, or git commands that pull/clone this repository as part of its function. Such repositories, whether ours or others, must include this notice.
 
 ## Cite
@@ -189,5 +114,4 @@
 	URL = {https://www.biorxiv.org/content/early/2021/06/28/2021.06.27.450081},
 	eprint = {https://www.biorxiv.org/content/early/2021/06/28/2021.06.27.450081.full.pdf},
 	journal = {bioRxiv}
-}
->>>>>>> ac2272f3
+}